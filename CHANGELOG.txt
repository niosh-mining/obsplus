--- conflicted
+++ resolved
@@ -6,7 +6,6 @@
   - obsplus.conversions
     * Added a preserve_units flag to project and ensured forward compatibility
       with pyproj 2.x.x.
-<<<<<<< HEAD
   - obsplus.DataFrameExtractor
     * Fixed a bug where objects with None attributes were being represented with 
       'None' rather than '' when converted to str (see #99).
@@ -14,7 +13,6 @@
     * Deleted EventDescriptions whose text was set to 'None' (see #99). 
       NOTE: This change requires re-downloading the dataset to properly take 
       effect!
-=======
   - obsplus.waveforms
     * Utils.merge_traces now does some quick checks and simply returns the
       input stream when no merging is the be performed (#97).
@@ -26,7 +24,6 @@
   - testing
     * Added stream_tester fixture which returns a testing class for common
       stream tests, like testing is streams are almost equal (#97).
->>>>>>> 388285c3
 
 
 obsplus 0.0.1:
