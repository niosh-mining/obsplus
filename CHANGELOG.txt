--- conflicted
+++ resolved
@@ -1,15 +1,13 @@
-<<<<<<< HEAD
 obsplus master
   - obsplus.events.validate
     * Loosened check for duplicate pick ids to only check for duplicate
       P and S phases
     * Made amplitude time window check skip over rejected amplitudes
-=======
+
 obsplus 0.2.2
   - Added support for python 3.9, dropped python 3.6
 
 obsplus 0.2.1
->>>>>>> cc65a259
   - obsplus.utils
     * Handled edge case of a lower precision datetime64 causing an int64
       overflow in `obsplus.utils.time.to_datetime64` (#224).
