obsplus master:
  - obsplus.bank
    * Speed up wavebank.get_waveforms_bulk by time-filtering index before
      determining which files to read (see #93).
    * Update time is now set before reading files to update index (#95).
  - obsplus.conversions
    * Added a preserve_units flag to project and ensured forward compatibility
      with pyproj 2.x.x.
  - obsplus.DataFrameExtractor
    * Fixed a bug where objects with None attributes were being represented with 
      'None' rather than '' when converted to str (see #99).
  - obsplus.datasets.crandall
    * Deleted EventDescriptions whose text was set to 'None' (see #99). 
      NOTE: This change requires re-downloading the dataset to properly take 
      effect!
<<<<<<< HEAD
  - obsplus.datasets.dataset
    * Renamed from obsplus.datasets.dataloader
    * Added a version numbering scheme to DataSet to enforce that the version of 
      a downloaded dataset matches what is required by the DataSet
=======
  - obsplus.waveforms
    * Utils.merge_traces now does some quick checks and simply returns the
      input stream when no merging is the be performed (#97).
    * Utils.stream_bulk_split now accepts unix style matching for the string
      arguments (#97).
  - obsplus.stations
    * Added utility for converting a simple station dataframe into an
      inventory (#98).
  - testing
    * Added stream_tester fixture which returns a testing class for common
      stream tests, like testing is streams are almost equal (#97).
>>>>>>> f752e796


obsplus 0.0.1:
  - obsplus.bank
    * Speed up wavebank reads of file segments by passing start/end times
      to underlying obspy functions (see #34).
    * Speed up wavebank's get_waveforms and related methods by replacing
      obspy's merge/split with a pandas merge function (see #50).
    * Fixed issue #49 where traces with masked arrays could be returned from
      WaveBank's get_waveforms methods (see #50).
    * Added better error messages for trying to pull data from banks that do
      not exist (see #36)
    * Event bank eventid param can now accept numpy arrays (see 30).
    * Added basic file-locking mechanism for wavebank and multiprocessing
      tests (see #70).
    * Update_index methods now return the bank instance which allows chaining
      the update call with the init (see #83).
  - obsplus.waveforms
    * Added stack_seed and unstack_seed methods to obsplus data array
      accessors (see #27).
    * Added function for creating SDS archives from existing archives
      (see #35).
    * Made `Stream.get_waveforms_bulk` more efficient (see #85).
    * Added `slice_stream_bulk` method for creating lists of sliced streams
      (see #85).
  - obsplus.events
    * Added utility function to create origins based on first hit station if
      an event has only picks (see #32).
    * Added utility function for removed rejected orphaned objects from
      catalog tree (see #63).
    * Added the init_empty parameter to get_preferred, fixed an issue where
      an IndexError could get raised (see #65), and moved get_preferred from
      obsplus.utils to obsplus.events.utils (see #66).
  - obsplus.utils
    * Added method for correcting nullish nslc codes (see #37 and #38)
    * Added function for getting geometric parameters from two groups of
      events or stations see (see #67/#72).
  - obsplus.DataSet
    * Made DataSet storage mechanism more customizable (see #84).
    * Implemented md5 hashing for downloaded files. Can be used to check if
      any files have changed hash or if files are missing (see # 84).<|MERGE_RESOLUTION|>--- conflicted
+++ resolved
@@ -13,12 +13,10 @@
     * Deleted EventDescriptions whose text was set to 'None' (see #99). 
       NOTE: This change requires re-downloading the dataset to properly take 
       effect!
-<<<<<<< HEAD
   - obsplus.datasets.dataset
     * Renamed from obsplus.datasets.dataloader
     * Added a version numbering scheme to DataSet to enforce that the version of 
       a downloaded dataset matches what is required by the DataSet
-=======
   - obsplus.waveforms
     * Utils.merge_traces now does some quick checks and simply returns the
       input stream when no merging is the be performed (#97).
@@ -30,7 +28,6 @@
   - testing
     * Added stream_tester fixture which returns a testing class for common
       stream tests, like testing is streams are almost equal (#97).
->>>>>>> f752e796
 
 
 obsplus 0.0.1:
