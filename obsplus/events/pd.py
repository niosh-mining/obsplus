--- conflicted
+++ resolved
@@ -161,12 +161,9 @@
         # now extract information
         self._get_origin_quality_info(origin, out)
         self._get_depth_uncertainty_info(origin, out)
-<<<<<<< HEAD
         self._get_origin_uncertainty(origin, out)
         # get phase and pick count
         self._get_phase_and_pick_counts(origin, out)
-=======
->>>>>>> a88b7a8b
         return out
 
 
