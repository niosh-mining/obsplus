--- conflicted
+++ resolved
@@ -78,7 +78,6 @@
         self.seed_ids = seed_ids
         self.gaps = gaps
 
-<<<<<<< HEAD
     def create_stream(
         self,
         starttime: utc_able_type,
@@ -87,10 +86,6 @@
         sampling_rate: Optional[Union[float, int]] = None,
     ) -> obspy.Stream:
         """ create a waveforms from random data """
-=======
-    def create_stream(self, starttime, endtime, seed_ids=None, sampling_rate=None):
-        """ create a Stream from random data """
->>>>>>> 9c331550
         t1 = to_utc(starttime)
         t2 = to_utc(endtime)
         sr = sampling_rate or self.sampling_rate
